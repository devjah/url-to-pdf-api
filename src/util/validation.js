--- conflicted
+++ resolved
@@ -7,7 +7,6 @@
   ],
 });
 
-<<<<<<< HEAD
 const cookieSchema = Joi.object({
   name: Joi.string().required(),
   value: Joi.string().required(),
@@ -18,13 +17,9 @@
   httpOnly: Joi.boolean(),
   secure: Joi.boolean(),
   sameSite: Joi.string().regex(/^(Strict|Lax)$/),
-})
+});
 
-const renderQueryParams = Joi.object({
-  url: urlSchema,
-=======
 const sharedQuerySchema = Joi.object({
->>>>>>> 0e4d8f30
   scrollPage: Joi.boolean(),
   emulateScreenMedia: Joi.boolean(),
   waitFor: Joi.alternatives([
