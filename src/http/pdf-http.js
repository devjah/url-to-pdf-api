--- conflicted
+++ resolved
@@ -3,48 +3,7 @@
 const pdfCore = require('../core/pdf-core');
 
 const getRender = ex.createRoute((req, res) => {
-<<<<<<< HEAD
-  const opts = {
-    url: req.query.url,
-    scrollPage: req.query.scrollPage,
-    emulateScreenMedia: req.query.emulateScreenMedia,
-    waitFor: req.query.waitFor,
-    cookies: req.query.cookies,
-    viewport: {
-      width: req.query['viewport.width'],
-      height: req.query['viewport.height'],
-      deviceScaleFactor: req.query['viewport.deviceScaleFactor'],
-      isMobile: req.query['viewport.isMobile'],
-      hasTouch: req.query['viewport.hasTouch'],
-      isLandscape: req.query['viewport.isLandscape'],
-    },
-    goto: {
-      timeout: req.query['goto.timeout'],
-      waitUntil: req.query['goto.waitUntil'],
-      networkIdleInflight: req.query['goto.networkIdleInflight'],
-      networkIdleTimeout: req.query['goto.networkIdleTimeout'],
-    },
-    pdf: {
-      scale: req.query['pdf.scale'],
-      displayHeaderFooter: req.query['pdf.displayHeaderFooter'],
-      landscape: req.query['pdf.landscape'],
-      pageRanges: req.query['pdf.pageRanges'],
-      format: req.query['pdf.format'],
-      width: req.query['pdf.width'],
-      height: req.query['pdf.height'],
-      margin: {
-        top: req.query['pdf.margin.top'],
-        right: req.query['pdf.margin.right'],
-        bottom: req.query['pdf.margin.bottom'],
-        left: req.query['pdf.margin.left'],
-      },
-      printBackground: req.query['pdf.printBackground'],
-    },
-  };
-
-=======
   const opts = getOptsFromQuery(req.query);
->>>>>>> 0e4d8f30
   return pdfCore.render(opts)
     .then((data) => {
       res.set('content-type', 'application/pdf');
